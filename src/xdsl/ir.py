--- conflicted
+++ resolved
@@ -123,15 +123,11 @@
     result_index: int
     """The index of the result in the defining operation."""
 
-<<<<<<< HEAD
-    def __eq__(self, other: object):
-=======
     def __repr__(self) -> str:
         return f"OpResult(typ={repr(self.typ)}, num_uses={repr(len(self.uses))}" + \
             f", op_name={repr(self.op.name)}, result_index={repr(self.result_index)}, name={repr(self.name)})"
 
-    def __eq__(self, other):
->>>>>>> 3980220c
+    def __eq__(self, other: object):
         return self is other
 
     def __hash__(self) -> int:
@@ -148,9 +144,6 @@
     index: int
     """The index of the variable in the block arguments."""
 
-<<<<<<< HEAD
-    def __eq__(self, other: object):
-=======
     def __repr__(self) -> str:
         if isinstance(self.block, Block):
             block_repr = f"Block(num_arguments={len(self.block.args)}, num_blocks={len(self.block.ops)} ops)"
@@ -160,8 +153,7 @@
             f", block={block_repr}," \
             " index={repr(self.index)}"
 
-    def __eq__(self, other):
->>>>>>> 3980220c
+    def __eq__(self, other: object):
         return self is other
 
     def __hash__(self) -> int:
@@ -175,13 +167,9 @@
     This is used during transformations when a SSA variable is destroyed but still used.
     """
 
-<<<<<<< HEAD
+    old_value: SSAValue
+
     def __hash__(self) -> int:
-=======
-    old_value: SSAValue
-
-    def __hash__(self):
->>>>>>> 3980220c
         return hash(id(self))
 
 
@@ -266,22 +254,20 @@
     parent: Optional[Block] = field(default=None, repr=False)
     """The block containing this operation."""
 
-<<<<<<< HEAD
+    def parent_block(self) -> Optional[Block]:
+        return self.parent
+
+    def parent_op(self) -> Optional[Operation]:
+        return self.parent.parent.parent if self.parent and self.parent.parent else None
+
+    def parent_region(self) -> Optional[Region]:
+        return self.parent.parent if self.parent else None
+
     irdl_operand_defs: List[Tuple[str, OperandDef]] = []
     irdl_result_defs: List[Tuple[str, ResultDef]] = []
     irdl_region_defs: List[Tuple[str, RegionDef]] = []
     irdl_attribte_defs: List[Tuple[str, AttributeDef]] = []
     irdl_options: List[IRDLOption] = []
-=======
-    def parent_block(self) -> Optional[Block]:
-        return self.parent
-
-    def parent_op(self) -> Optional[Operation]:
-        return self.parent.parent.parent if self.parent and self.parent.parent else None
-
-    def parent_region(self) -> Optional[Region]:
-        return self.parent.parent if self.parent else None
->>>>>>> 3980220c
 
     @property
     def operands(self) -> FrozenList[SSAValue]:
@@ -342,21 +328,12 @@
                                            attributes, successors, regions)
 
     @classmethod
-<<<<<<< HEAD
-    def build(cls: Type[OperationType],
-              operands: List[SSAValue] = [],
-              result_types: List[Attribute] = [],
-              attributes: Dict[str, Attribute] = {},
-              successors: List[Block] = [],
-              regions: List[Region] = []) -> OperationType:
-=======
     def build(cls: typing.Type[OperationType],
-              operands: List[Any] = None,
-              result_types: List[Any] = None,
-              attributes: Dict[str, Any] = None,
-              successors: List[Any] = None,
-              regions: List[Any] = None) -> OperationType:
->>>>>>> 3980220c
+              operands: Optional[List[SSAValue]] = None,
+              result_types: Optional[List[Attribute]] = None,
+              attributes: Optional[Dict[str, Attribute]] = None,
+              successors: Optional[List[Block]] = None,
+              regions: Optional[List[Region]] = None) -> OperationType:
         """Create a new operation using builders."""
         ...
 
